--- conflicted
+++ resolved
@@ -2,8 +2,6 @@
 
 All notable changes to the LaunchDarkly Client-side SDK for React will be documented in this file. For the source code for versions 2.13.0 and earlier, see the corresponding tags in the [js-client-sdk](https://github.com/launchdarkly/js-client-sdk) repository; this code was previously in a monorepo package there. See also the [JavaScript SDK changelog](https://github.com/launchdarkly/js-client-sdk/blob/master/CHANGELOG.md), since the React SDK inherits all of the underlying functionality of the JavaScript SDK; this file covers only changes that are specific to the React interface. This project adheres to [Semantic Versioning](http://semver.org).
 
-<<<<<<< HEAD
-=======
 ## [2.14.0] - 2019-09-12
 ### Added:
 - TypeDoc-generated documentation for all public types and methods is now [online](https://launchdarkly.github.io/react-client-sdk/).
@@ -12,7 +10,6 @@
 ### Changed:
 - The `launchdarkly-react-client-sdk` package has been moved from the [`js-client-sdk`](https://github.com/launchdarkly/js-client-sdk) monorepo into its [own repository](https://github.com/launchdarkly/react-client-sdk). All subsequent releases will be made from this new repository.
 
->>>>>>> 768996fb
 ## [2.13.0] - 2019-08-15
 ### Added:
 - In the React SDK, the new `reactOptions` parameter to `withLDProvider` provides React-specific options that do not affect the underlying JavaScript SDK. Currently, the only such option is `useCamelCaseFlagKeys`, which is true by default but can be set to false to disable the automatic camel-casing of flag keys.
