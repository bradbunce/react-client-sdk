--- conflicted
+++ resolved
@@ -2,10 +2,6 @@
 
 All notable changes to the LaunchDarkly Client-side SDK for React will be documented in this file. For the source code for versions 2.13.0 and earlier, see the corresponding tags in the [js-client-sdk](https://github.com/launchdarkly/js-client-sdk) repository; this code was previously in a monorepo package there. See also the [JavaScript SDK changelog](https://github.com/launchdarkly/js-client-sdk/blob/master/CHANGELOG.md), since the React SDK inherits all of the underlying functionality of the JavaScript SDK; this file covers only changes that are specific to the React interface. This project adheres to [Semantic Versioning](http://semver.org).
 
-<<<<<<< HEAD
-## [2.16.0] - 2019-12-16
-***This release was broken and has been removed.***
-=======
 ## [2.16.1] - 2019-12-17
 ***The 2.16.0 release was unpublished due to a packaging error. This is a rerelease containing the same changes but fixing the packaging.***
 
@@ -21,9 +17,6 @@
 
 ### Deprecated:
 - The `samplingInterval` configuration property was deprecated in the code in the previous minor version release, and in the changelog, but the deprecation notice was accidentally omitted from the documentation comments. It is hereby deprecated again.
-
->>>>>>> c4c2d5dc
-
 
 ## [2.16.0] - 2019-12-16
 ***This release was broken and has been removed.***
