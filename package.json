{
  "name": "launchdarkly-react-client-sdk",
<<<<<<< HEAD
  "version": "2.13.0",
=======
  "version": "2.14.0",
>>>>>>> 768996fb
  "description": "LaunchDarkly SDK for React",
  "author": "LaunchDarkly <team@launchdarkly.com>",
  "license": "Apache-2.0",
  "keywords": [
    "launchdarkly",
    "launch",
    "darkly",
    "react",
    "sdk",
    "bindings"
  ],
  "main": "lib/index.js",
  "types": "lib/index.d.ts",
  "scripts": {
    "test": "jest",
    "test:junit": "jest --ci --reporters=default --reporters=jest-junit",
    "build": "rimraf lib/* && tsc && rm -rf lib/*.test.*",
    "lint": "tslint -p tsconfig.json 'src/**/*.ts*'",
    "lint:all": "npm run lint",
    "check-typescript": "tsc",
    "prepublishOnly": "npm run build",
    "prettier": "prettier --write 'src/*.@(js|ts|tsx|json|css)'"
  },
  "repository": {
    "type": "git",
    "url": "git://github.com/launchdarkly/js-client-sdk.git"
  },
  "homepage": "https://github.com/launchdarkly/js-client-sdk/tree/master/packages/launchdarkly-react-client-sdk",
  "devDependencies": {
    "@testing-library/jest-dom": "^4.1.0",
    "@testing-library/react": "^9.1.4",
    "@types/enzyme": "^3.10.3",
    "@types/jest": "^24.0.18",
    "@types/lodash.camelcase": "^4.3.6",
    "@types/prop-types": "^15.7.2",
    "@types/react": "^16.9.2",
    "@types/react-test-renderer": "^16.9.0",
    "@types/uuid": "^3.4.5",
    "enzyme": "^3.10.0",
    "enzyme-adapter-react-16": "^1.14.0",
    "jest": "^24.9.0",
    "jest-junit": "^6.3.0",
    "prettier": "^1.18.2",
    "prop-types": "^15.7.2",
    "react": "^16.8.4",
    "react-dom": "^16.8.4",
    "react-test-renderer": "^16.8.4",
    "rimraf": "^3.0.0",
    "ts-jest": "^24.0.2",
    "tslint": "^5.19.0",
    "tslint-config-prettier": "^1.18.0",
    "tslint-plugin-prettier": "^2.0.1",
    "typedoc": "0.14.2",
    "typescript": "^3.6.2"
  },
  "dependencies": {
    "launchdarkly-js-client-sdk": "^2.13.0",
    "lodash.camelcase": "^4.3.0",
    "uuid": "^3.3.2"
  },
  "peerDependencies": {
    "react": "^16.6.3"
  }
}<|MERGE_RESOLUTION|>--- conflicted
+++ resolved
@@ -1,10 +1,6 @@
 {
   "name": "launchdarkly-react-client-sdk",
-<<<<<<< HEAD
-  "version": "2.13.0",
-=======
   "version": "2.14.0",
->>>>>>> 768996fb
   "description": "LaunchDarkly SDK for React",
   "author": "LaunchDarkly <team@launchdarkly.com>",
   "license": "Apache-2.0",
