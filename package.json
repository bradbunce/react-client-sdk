{
  "name": "launchdarkly-react-client-sdk",
<<<<<<< HEAD
  "version": "2.16.1",
=======
  "version": "2.18.0",
>>>>>>> 78fe165a
  "description": "LaunchDarkly SDK for React",
  "author": "LaunchDarkly <team@launchdarkly.com>",
  "license": "Apache-2.0",
  "keywords": [
    "launchdarkly",
    "launch",
    "darkly",
    "react",
    "sdk",
    "bindings"
  ],
  "main": "lib/index.js",
  "types": "lib/index.d.ts",
  "scripts": {
    "test": "jest",
    "test:junit": "jest --ci --reporters=default --reporters=jest-junit",
    "build": "rimraf lib/* && tsc && mv lib/src/* lib && rimraf lib/package.json lib/src lib/*.test.*",
    "lint": "tslint -p tsconfig.json 'src/**/*.ts*'",
    "lint:all": "npm run lint",
    "check-typescript": "tsc",
    "prepublishOnly": "npm run build",
    "prettier": "prettier --write 'src/*.@(js|ts|tsx|json|css)'"
  },
  "repository": {
    "type": "git",
    "url": "git://github.com/launchdarkly/react-client-sdk.git"
  },
  "homepage": "https://github.com/launchdarkly/react-client-sdk",
  "devDependencies": {
    "@testing-library/jest-dom": "^4.1.0",
    "@testing-library/react": "^9.1.4",
    "@types/enzyme": "^3.10.3",
    "@types/jest": "^24.0.18",
    "@types/lodash.camelcase": "^4.3.6",
    "@types/prop-types": "^15.7.2",
    "@types/react": "^16.9.2",
    "@types/react-test-renderer": "^16.9.0",
    "@types/uuid": "^3.4.5",
    "enzyme": "^3.10.0",
    "enzyme-adapter-react-16": "^1.14.0",
    "jest": "^24.9.0",
    "jest-junit": "^6.3.0",
    "prettier": "^1.18.2",
    "prop-types": "^15.7.2",
    "react": "^16.8.4",
    "react-dom": "^16.8.4",
    "react-test-renderer": "^16.8.4",
    "rimraf": "^3.0.0",
    "ts-jest": "^24.0.2",
    "tslint": "^5.19.0",
    "tslint-config-prettier": "^1.18.0",
    "tslint-plugin-prettier": "^2.0.1",
    "typescript": "^3.6.2"
  },
  "dependencies": {
    "launchdarkly-js-client-sdk": "2.17.0",
    "lodash.camelcase": "^4.3.0",
    "uuid": "^3.3.2"
  },
  "peerDependencies": {
    "react": "^16.6.3"
  }
}<|MERGE_RESOLUTION|>--- conflicted
+++ resolved
@@ -1,10 +1,6 @@
 {
   "name": "launchdarkly-react-client-sdk",
-<<<<<<< HEAD
-  "version": "2.16.1",
-=======
   "version": "2.18.0",
->>>>>>> 78fe165a
   "description": "LaunchDarkly SDK for React",
   "author": "LaunchDarkly <team@launchdarkly.com>",
   "license": "Apache-2.0",
