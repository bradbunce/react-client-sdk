--- conflicted
+++ resolved
@@ -77,12 +77,8 @@
     const { clientSideID, flags, options, user } = this.props;
     let ldClient = await this.props.ldClient;
     const reactOptions = this.getReactOptions();
-<<<<<<< HEAD
-    let fetchedFlags;
+    let unproxiedFlags;
     let error: Error | undefined;
-=======
-    let unproxiedFlags;
->>>>>>> 08d7a598
     if (ldClient) {
       unproxiedFlags = fetchFlags(ldClient, flags);
     } else {
@@ -91,11 +87,7 @@
       ldClient = initialisedOutput.ldClient;
       error = initialisedOutput.error;
     }
-<<<<<<< HEAD
-    this.setState({ flags: fetchedFlags, ldClient, error });
-=======
-    this.setState({ unproxiedFlags, ...getFlagsProxy(ldClient, unproxiedFlags, reactOptions, flags), ldClient });
->>>>>>> 08d7a598
+    this.setState({ unproxiedFlags, ...getFlagsProxy(ldClient, unproxiedFlags, reactOptions, flags), ldClient, error });
     this.subscribeToChanges(ldClient);
   };
 
