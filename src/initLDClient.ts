import { initialize as ldClientInitialize, LDFlagSet, LDOptions, LDUser } from 'launchdarkly-js-client-sdk';
import { AllFlagsLDClient, defaultReactOptions, LDReactOptions } from './types';
import { fetchFlags } from './utils';
import * as packageInfo from '../package.json';

const baseLDOptions: LDOptions = {
  sendEventsOnlyForVariation: true,
};

/**
 * Internal function to initialize the `LDClient`.
 *
 * @param clientSideID Your project and environment specific client side ID
 * @param user A LaunchDarkly user object
 * @param reactOptions Initialization options for the LaunchDarkly React SDK
 * @param options LaunchDarkly initialization options
 * @param targetFlags If specified, `launchdarkly-react-client-sdk` will only request and listen to these flags.
 *
 * @see `ProviderConfig` for more details about the parameters
 * @return An initialized client and flags
 */
const initLDClient = async (
  clientSideID: string,
  user: LDUser = { anonymous: true },
  reactOptions: LDReactOptions = defaultReactOptions,
  options?: LDOptions,
  targetFlags?: LDFlagSet,
): Promise<AllFlagsLDClient> => {
<<<<<<< HEAD
  const allOptions = { wrapperName: 'react-client-sdk', wrapperVersion: version, ...baseLDOptions, ...options };
=======
  const allOptions = { wrapperName: 'react-client-sdk', wrapperVersion: packageInfo.version, ...options };
>>>>>>> 61a10081
  const ldClient = ldClientInitialize(clientSideID, user, allOptions);

  return new Promise<AllFlagsLDClient>((resolve) => {
    ldClient.on('ready', () => {
      const flags = fetchFlags(ldClient, reactOptions, targetFlags);
      resolve({ flags, ldClient });
    });
  });
};

export default initLDClient;<|MERGE_RESOLUTION|>--- conflicted
+++ resolved
@@ -26,11 +26,12 @@
   options?: LDOptions,
   targetFlags?: LDFlagSet,
 ): Promise<AllFlagsLDClient> => {
-<<<<<<< HEAD
-  const allOptions = { wrapperName: 'react-client-sdk', wrapperVersion: version, ...baseLDOptions, ...options };
-=======
-  const allOptions = { wrapperName: 'react-client-sdk', wrapperVersion: packageInfo.version, ...options };
->>>>>>> 61a10081
+  const allOptions = {
+    wrapperName: 'react-client-sdk',
+    wrapperVersion: packageInfo.version,
+    ...baseLDOptions,
+    ...options,
+  };
   const ldClient = ldClientInitialize(clientSideID, user, allOptions);
 
   return new Promise<AllFlagsLDClient>((resolve) => {
