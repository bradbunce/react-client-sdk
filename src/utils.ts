--- conflicted
+++ resolved
@@ -38,11 +38,7 @@
 ): LDFlagSet => {
   const flattened: LDFlagSet = {};
   for (const key in changes) {
-<<<<<<< HEAD
-    if (targetFlags === undefined || targetFlags[key] !== undefined) {
-=======
     if (!targetFlags || targetFlags[key] !== undefined) {
->>>>>>> 9c77dbfe
       // tslint:disable-next-line:no-unsafe-any
       const flagKey = reactOptions.useCamelCaseFlagKeys ? camelCase(key) : key;
       flattened[flagKey] = changes[key].current;
