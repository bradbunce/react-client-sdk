import { LDFlagSet, LDClient } from 'launchdarkly-js-client-sdk';
import camelCase from 'lodash.camelcase';
import { defaultReactOptions, LDFlagKeyMap, LDReactOptions } from './types';

export default function getFlagsProxy(
  ldClient: LDClient,
  rawFlags: LDFlagSet,
  reactOptions: LDReactOptions = defaultReactOptions,
  targetFlags?: LDFlagSet,
): { flags: LDFlagSet; flagKeyMap: LDFlagKeyMap } {
  const filteredFlags = filterFlags(rawFlags, targetFlags);
  const flags: LDFlagSet = {};
  const flagKeyMap: LDFlagKeyMap = {};
  if (!reactOptions.useCamelCaseFlagKeys) {
    Object.assign(flags, filteredFlags);
  } else {
    for (const rawFlag in filteredFlags) {
      // Exclude system keys
      if (rawFlag.indexOf('$') === 0) {
        continue;
      }
      const camelKey = camelCase(rawFlag);
      flags[camelKey] = filteredFlags[rawFlag];
      flagKeyMap[camelKey] = rawFlag;
    }
  }

  return {
<<<<<<< HEAD
    flags: reactOptions.sendEventsOnFlagRead ? toFlagsProxy(ldClient, flags, flagKeyMap) : flags,
    _flags: filteredFlags,
=======
    flags: toFlagsProxy(ldClient, flags, flagKeyMap),
>>>>>>> 06ad1416
    flagKeyMap,
  };
}

function filterFlags(flags: LDFlagSet, targetFlags?: LDFlagSet): LDFlagSet {
  if (targetFlags === undefined) {
    return flags;
  }

  return Object.keys(targetFlags).reduce<LDFlagSet>((acc, key) => {
    if (hasFlag(flags, key)) {
      acc[key] = flags[key];
    }

    return acc;
  }, {});
}

function hasFlag(flags: LDFlagSet, flagKey: string) {
  return Object.prototype.hasOwnProperty.call(flags, flagKey);
}

function toFlagsProxy(ldClient: LDClient, flags: LDFlagSet, flagKeyMap: LDFlagKeyMap): LDFlagSet {
  return new Proxy(flags, {
    // trap for reading a flag value that refreshes its value with `LDClient#variation` to trigger an evaluation event
    get(target, flagKey: string, receiver) {
      const currentValue = Reflect.get(target, flagKey, receiver);
      if (currentValue === undefined) {
        return;
      }
      const originalFlagKey = hasFlag(flagKeyMap, flagKey) ? flagKeyMap[flagKey] : flagKey;
      const nextValue = ldClient.variation(originalFlagKey, currentValue);
      Reflect.set(target, flagKey, nextValue, receiver);

      return nextValue;
    },
    // disable all mutation functions to make proxy readonly
    setPrototypeOf: () => false,
    set: () => false,
    defineProperty: () => false,
    deleteProperty: () => false,
    preventExtensions: () => false,
  });
}<|MERGE_RESOLUTION|>--- conflicted
+++ resolved
@@ -26,12 +26,7 @@
   }
 
   return {
-<<<<<<< HEAD
     flags: reactOptions.sendEventsOnFlagRead ? toFlagsProxy(ldClient, flags, flagKeyMap) : flags,
-    _flags: filteredFlags,
-=======
-    flags: toFlagsProxy(ldClient, flags, flagKeyMap),
->>>>>>> 06ad1416
     flagKeyMap,
   };
 }
